name: General Test and Deploy
on: push
permissions:
  contents: write
jobs:
  linter:
<<<<<<< HEAD
    # Reusable workflows must be referenced at the job level
    uses: terry-brooksjr/nhhc_workplace_management_system/.github/workflows/generic.yml@feat_ADDS-MAINTENCE-MODE
    with:
      doppler-project: nhhc
      doppler-config: prod
      python-version: 3.12.5
      cache-type: pip

  tests:
    # Reusable workflows must be referenced at the job level
    uses: terry-brooksjr/nhhc_workplace_management_system/.github/workflows/generic.yml@feat_ADDS-MAINTENCE-MODE
    with:
      doppler-project: nhhc
      doppler-config: prod
      python-version: 3.12.5
      cache-type: pip
=======
    runs-on: ubuntu-latest
    steps:
      - name: Call reusable workflow
        uses: terry-brooksjr/nhhc_workplace_management_system/.github/workflows/generic.yml@feat_ADDS-MAINTENCE-MODE
        with:
          doppler-project: nhhc
          doppler-config: prod
          python-version: 3.12.5
          cache-type: pip
      - run: |
          python3 -m black --check --diff . && \
          python3 -m isort . --diff --check-only

  tests:
    runs-on: ubuntu-latest
    steps:
      - name: Call reusable workflow
        uses: terry-brooksjr/nhhc_workplace_management_system/.github/workflows/generic.yml@feat_ADDS-MAINTENCE-MODE
        with:
          doppler-project: nhhc
          doppler-config: prod
          python-version: 3.12.5
          cache-type: pip
      - run: |
          if [ ! -d /data ]; then
            sudo mkdir /data
          fi
          sudo chown -R $USER:$USER /data && \
          sudo chmod -R 777 /data && \
          cd nhhc && \
          exit 0;
>>>>>>> 4e62e03d
<|MERGE_RESOLUTION|>--- conflicted
+++ resolved
@@ -4,53 +4,81 @@
   contents: write
 jobs:
   linter:
-<<<<<<< HEAD
-    # Reusable workflows must be referenced at the job level
-    uses: terry-brooksjr/nhhc_workplace_management_system/.github/workflows/generic.yml@feat_ADDS-MAINTENCE-MODE
-    with:
-      doppler-project: nhhc
-      doppler-config: prod
-      python-version: 3.12.5
-      cache-type: pip
-
-  tests:
-    # Reusable workflows must be referenced at the job level
-    uses: terry-brooksjr/nhhc_workplace_management_system/.github/workflows/generic.yml@feat_ADDS-MAINTENCE-MODE
-    with:
-      doppler-project: nhhc
-      doppler-config: prod
-      python-version: 3.12.5
-      cache-type: pip
-=======
     runs-on: ubuntu-latest
     steps:
-      - name: Call reusable workflow
-        uses: terry-brooksjr/nhhc_workplace_management_system/.github/workflows/generic.yml@feat_ADDS-MAINTENCE-MODE
+      - name: Get Code Checkout
+        uses: actions/checkout@v3
+
+      - name: Fetch Env Vars From Doppler
+        id: secret
+        uses: dopplerhq/secrets-fetch-action@v1.1.3
         with:
-          doppler-project: nhhc
-          doppler-config: prod
+          doppler-token: ${{ secrets.DOPPLER_TOKEN }}
+          doppler-project: ${{ vars.doppler-project }}
+          doppler-config: ${{ vars.doppler-config }}
+
+      - name: Set Up Correct Python Version and Cache Virtual Environment
+        uses: actions/setup-python@v5
+        with:
           python-version: 3.12.5
-          cache-type: pip
+          cache: pip
+
+      - name: Cache pip dependencies
+        uses: actions/cache@v4
+        id: cache
+        with:
+          path: ~/.cache/pip
+          key: ${{ runner.os }}-pip-${{ hashFiles('**/requirements.txt') }}
+          restore-keys: |
+            ${{ runner.os }}-pip-
+
+      - name: Install Dependencies
+        if: steps.cache.outputs.cache-hit != 'true'
+        run: pip install -r requirements.txt
+
       - run: |
           python3 -m black --check --diff . && \
+          python3 -m isort . --diff --check-only
           python3 -m isort . --diff --check-only
 
   tests:
     runs-on: ubuntu-latest
     steps:
-      - name: Call reusable workflow
-        uses: terry-brooksjr/nhhc_workplace_management_system/.github/workflows/generic.yml@feat_ADDS-MAINTENCE-MODE
+      - name: Get Code Checkout
+        uses: actions/checkout@v3
+
+      - name: Fetch Env Vars From Doppler
+        id: secret
+        uses: dopplerhq/secrets-fetch-action@v1.1.3
         with:
-          doppler-project: nhhc
-          doppler-config: prod
+          doppler-token: ${{ secrets.DOPPLER_TOKEN }}
+          doppler-project: ${{ vars.doppler-project }}
+          doppler-config: ${{ vars.doppler-config }}
+
+      - name: Set Up Correct Python Version and Cache Virtual Environment
+        uses: actions/setup-python@v5
+        with:
           python-version: 3.12.5
-          cache-type: pip
+          cache: pip
+
+      - name: Cache pip dependencies
+        uses: actions/cache@v4
+        id: cache
+        with:
+          path: ~/.cache/pip
+          key: ${{ runner.os }}-pip-${{ hashFiles('**/requirements.txt') }}
+          restore-keys: |
+            ${{ runner.os }}-pip-
+
+      - name: Install Dependencies
+        if: steps.cache.outputs.cache-hit != 'true'
+        run: pip install -r requirements.txt
+
       - run: |
           if [ ! -d /data ]; then
             sudo mkdir /data
           fi
-          sudo chown -R $USER:$USER /data && \
-          sudo chmod -R 777 /data && \
-          cd nhhc && \
-          exit 0;
->>>>>>> 4e62e03d
+          sudo chown -R $USER:$USER /data
+          sudo chmod -R 777 /data
+          cd nhhc
+          exit 0
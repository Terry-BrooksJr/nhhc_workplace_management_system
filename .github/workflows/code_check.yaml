--- conflicted
+++ resolved
@@ -3,12 +3,6 @@
 on: push
 permissions:
   contents: write
-<<<<<<< HEAD
-
-=======
-permissions:
-  contents: write
->>>>>>> 0ece127d
 jobs:
   setup-virtualenv:
     runs-on: ubuntu-latest

--- conflicted
+++ resolved
@@ -6,7 +6,6 @@
   linter:
     runs-on: ubuntu-latest
     steps:
-<<<<<<< HEAD
       - name: Get Code Checkout
         uses: actions/checkout@v3
 
@@ -37,17 +36,8 @@
         if: steps.cache.outputs.cache-hit != 'true'
         run: pip install -r requirements.txt
 
-=======
-      - uses: ./.github/generic.yml
-        with:
-          doppler-project: nhhc
-          doppler-config: prod
-          python-version: 3.12.5
-          cache-type: pip
->>>>>>> c74fc3e1
       - run: |
           python3 -m black --check --diff . && \
-          python3 -m isort . --diff --check-only
           python3 -m isort . --diff --check-only
 
   tests:
@@ -83,22 +73,12 @@
         if: steps.cache.outputs.cache-hit != 'true'
         run: pip install -r requirements.txt
 
+
       - run: |
-          if [ ! -d /data ]; then
-            sudo mkdir /data
-<<<<<<< HEAD
+         if [ ! -d /data ]; then
+          sudo mkdir /data
           fi
           sudo chown -R $USER:$USER /data
           sudo chmod -R 777 /data
           cd nhhc
-          exit 0
-=======
-          if [ ! -d /data ]; then
-            sudo mkdir /data
-          fi
-          sudo chown -R $USER:$USER /data && \
-          sudo chmod -R 777 /data && \
-          sudo chmod -R 777 /data && \
-          cd nhhc && \
-          exit 0;
->>>>>>> c74fc3e1
+          exit 0
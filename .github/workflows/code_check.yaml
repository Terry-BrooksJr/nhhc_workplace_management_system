--- conflicted
+++ resolved
@@ -3,12 +3,6 @@
 on: push
 permissions:
   contents: write
-<<<<<<< HEAD
-
-=======
-permissions:
-  contents: write
->>>>>>> 0ece127d
 jobs:
   setup-virtualenv:
     runs-on: ubuntu-latest
@@ -72,8 +66,11 @@
       - uses: syphar/restore-virtualenv@v1
         id: cache-virtualenv
       - run: |
-          sudo mkdir /data && \
+          if [! -d /data  ];then
+          sudo mkdir /data
+          fi
           sudo chown -R $USER:$USER /data && \
           sudo chmod 777 && \
           cd nhhc && \
-          exit 0;+          exit 0;
+          else
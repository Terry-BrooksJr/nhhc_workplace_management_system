--- conflicted
+++ resolved
@@ -5,8 +5,9 @@
 
 from django.conf import settings
 from django.forms import model_to_dict
-from django.http import FileResponse, HttpRequest, HttpResponse
+from django.http import FileResponse, HttpRequest, HttpResponse, HttpResponseRedirect
 from django.shortcuts import render, reverse
+from django.urls import reverse_lazy
 from django.templatetags.static import static
 from django.utils.decorators import method_decorator
 from django.views.decorators.cache import cache_page
@@ -60,19 +61,15 @@
             return HttpResponsePermanentRedirect(reverse("submitted"), {"type": "Client Interest Form"})
         else:
             failed_submission_attempts_client.inc()
-<<<<<<< HEAD
             logger.error(f"Form Is Invalid: {form.errors.as_text()}")
             return HttpResponseRedirect(reverse_lazy("client_interest"), {"errors": form.errors.as_data()})
 
-=======
-            logger.error("Form Is Invalid")
-            return HttpResponsePermanentRedirect(reverse("client_interest"), {"errors": form.errors.as_data()})
->>>>>>> 42cf3620
     @public
     def get(self, request):
         form = ClientInterestForm()
         context = {"form": form}
         return render(request, "client-interest.html", context)
+
     @public
     def post(self, request):
         context = {}
@@ -114,12 +111,14 @@
             return EmploymentApplicationForm(self.request.POST)
         else:
             return EmploymentApplicationForm()
+
     @public
     def get(self, request):
         form = EmploymentApplicationForm()
         context = {"form": form}
         logger.debug(context)
         return render(request, "client-interest.html", context)
+
     @public
     def post(self, request):
         context = {}
@@ -144,4 +143,4 @@
     - HttpResponse object
     """
     favicon_file = static("img/favicon.ico")
-    return FileResponse(filename=favicon_file)
+    return FileResponse(filename=favicon_file)
--- conflicted
+++ resolved
@@ -15,6 +15,7 @@
 import django_prometheus.urls
 import tinymce.urls
 import health_check.urls
+
 # import maintenance_mode.urls
 import rest_framework.urls
 import allauth.urls
@@ -110,14 +111,14 @@
 
 def server_error_handler(request: HttpRequest, exception=None) -> HttpResponse:
     """
-        Handle requests that result in server errors by logging the exception and rendering a 500.html template.
+    Handle requests that result in server errors by logging the exception and rendering a 500.html template.
 
-        Args:
-            request (HttpRequest): The HTTP request object.
-            exception (Exception, optional): The exception that caused the bad request. Defaults to None.
-    
-        Returns:
-            HttpResponse: A response with status code 400 and the 400.html template rendered.
+    Args:
+        request (HttpRequest): The HTTP request object.
+        exception (Exception, optional): The exception that caused the bad request. Defaults to None.
+
+    Returns:
+        HttpResponse: A response with status code 400 and the 400.html template rendered.
     """
     logger.error(f"SERVER ERROR: {exception}")
     return render(request, "500.html", status=500)
@@ -146,18 +147,9 @@
     path("", include(allauth.urls)),
     path("", include(employee.urls)),
     path("", include(announcements.urls)),
-<<<<<<< HEAD
-    path("", include(compliance.urls)),
-    path("api-auth/", include(rest_framework.urls)),
-
-=======
-    re_path(r"^sitemap.xml$\/?", cache_page(60)(sitemaps), {"sitemaps": sitemaps}, name="cached-sitemap"),
-    re_path(r"^robots\.txt\/?", include("robots.urls")),
-    re_path("", include("django_prometheus.urls")),
->>>>>>> 42cf3620
 ]
 #!SECTION
 if settings.DEBUG:
     import debug_toolbar
 
-    urlpatterns.insert(0, re_path(r'^__debug__/', include(debug_toolbar.urls)) )+    urlpatterns.insert(0, re_path(r"^__debug__/", include(debug_toolbar.urls)))
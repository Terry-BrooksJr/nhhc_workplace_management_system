"""
Module: upload_handler.py

This module contains classes and functions related to handling file uploads and downloads, specifically to and from an S3 bucket.

Classes:
- FileValidationError: Custom exception for file validation errors.
- FileValidator: Class for validating file properties such as size and content type.
- UploadHandler: Class for handling file uploads to S3 with customized file naming.
- ProgressPercentage: Class for tracking upload progress.
- S3HANDLER: Class for uploading and downloading files to and from S3.

Functions:
- S3HANDLER.upload_file_to_s3: Uploads a file to an S3 bucket.
- S3HANDLER.generate_filename: Generates a filename based on payload data.
- S3HANDLER.download_pdf_file: Downloads a PDF file from a URL and uploads it to S3.

Usage:
Import the module and utilize the classes and functions for handling file uploads and downloads to and from an S3 bucket.

"""

import os
import random
import re
import string
import typing
import requests
import json
import boto3
from botocore.exceptions import ClientError
import threading
import sys

from django.conf import settings
from django.template.defaultfilters import filesizeformat
from django.utils.deconstruct import deconstructible
from django.utils.translation import gettext_lazy as _
from filetype import guess
from loguru import logger


class FileValidationError(AttributeError):
    """Custom exception for file validation errors."""

    pass


@deconstructible
class FileValidator(object):
    error_messages = {
        "max_size": ("Ensure this file size is not greater than %(max_size)s." " Your file size is %(size)s."),
        "min_size": ("Ensure this file size is not less than %(min_size)s. " "Your file size is %(size)s."),
        "content_type": "Files of type %(content_type)s are not supported.",
    }

    def __init__(self, max_size: typing.Optional[int] = None, min_size: typing.Optional[int] = None, content_types: set = ()):
        self.max_size = max_size
        self.min_size = min_size
        self.content_types = content_types

    def __call__(self, data):
        if self.max_size is not None and data.size > self.max_size:
            params = {
                "max_size": filesizeformat(self.max_size),
                "size": filesizeformat(data.size),
            }
            raise FileValidationError(self.error_messages["max_size"], "max_size", params)

        if self.min_size is not None and data.size < self.min_size:
            params = {"min_size": filesizeformat(self.min_size), "size": filesizeformat(data.size)}
            raise FileValidationError(self.error_messages["min_size"], "min_size", params)

        if self.content_types:
            file = guess(data)
            type = file.mime

        if type not in settings.ALLOWED_UPLOAD_MIME_TYPES:
            raise FileValidationError(self.error_messages["content_type"], "content_type", params)

    def __eq__(self, other):
        return isinstance(other, FileValidator) and self.max_size == other.max_size and self.min_size == other.min_size and self.content_types == other.content_types


@deconstructible
class UploadHandler:
    def __init__(self, upload_type):
        self.s3_path = upload_type

    def generate_randomized_file_name(
        self,
        instance,
        filename: str,
    ) -> typing.Union[os.PathLike, str]:
        """
        Static  method that Generate a randomized file name based on the uploader's information.

        Args:
            filename (str): The original file name.
            instance (Employee): The employee who uploaded the file.

        Returns:
            os.PathLike object or str: A new file name with a unique combination of uploader-specific information and a random UUID.
        """
        file_extension = filename.split(".")[-1]
        uploader_specific_prefix = f"{instance.last_name.lower()}_{instance.first_name.lower()}"
        filename = f"{uploader_specific_prefix}.{file_extension}"
        final_path = os.path.join(self.s3_path, filename)
        logger.debug(final_path)
        return final_path

    def __eq__(self, other):
        return isinstance(other, UploadHandler) and self.s3_path == other.s3_path

class ProgressPercentage(object):

    def __init__(self, filename):
        self._filename = filename
        self._size = float(os.path.getsize(filename))
        self._seen_so_far = 0
        self._lock = threading.Lock()

    def __call__(self, bytes_amount):
        # To simplify, assume this is hooked up to a single filename
        with self._lock:
            self._seen_so_far += bytes_amount
            percentage = (self._seen_so_far / self._size) * 100
            sys.stdout.write(
                "\r%s  %s / %s  (%.2f%%)" % (
                    self._filename, self._seen_so_far, self._size,
                    percentage))
            sys.stdout.flush()

class S3HANDLER:
    @staticmethod
    def upload_file_to_s3(file_name,
                      bucket: str = settings.AWS_STORAGE_BUCKET_NAME,
                      object_name=None) -> bool:
        """Upload a file to an S3 bucket
        Args:
            file_name: File to upload
            bucket: Bucket to upload to
            object_name: S3 object name. If not specified then file_name is used
        Returns:
            bool  - True if file was uploaded, else False
        """
        if object_name is None:
            object_name = file_name
            logger.debug(object_name)
            logger.debug(file_name)

        # Upload the file
        s3_client = boto3.client("s3")
        try:
            s3_client.upload_file(file_name, bucket, object_name, Callback=ProgressPercentage(file_name))
            return True
        except ClientError as e:
            return False
    @staticmethod
    def get_doc_type(document_id: int) -> str:
        match document_id:
            case 90907:
                return "do_not_drive_agreement_attestation"
            case 101305:
                return "state_w4_attestation"
            case 91067:
                return "dha_i9"
            case 90909:
                return "hca_policy_attestation"
            case 90908:
                return "doa_agency_policies_attestation"
            case 90910:
                return "job_duties_attestation"
            case 116255:
                return  "idph_background_check_authorization"
            case _:
                return "unknown"

    @staticmethod
    def generate_filename(payload: dict) -> str:
        employee_upload_suffix = f"{payload['data']['metadata']['last_name'].lower()}_{payload['data']['metadata']['first_name'].lower()}.pdf"
        document_id = payload['data']['template']['id']
<<<<<<< HEAD
        doc_type_prefix = S3HANDLER.get_doc_type(document_id)
=======
        doc_type_prefix = get_doc_type(document_id)
>>>>>>> fd161f6e
        path = os.path.join("restricted", "attestations", doc_type_prefix)
        os.makedirs(path, exist_ok=True)
        return os.path.join(path, f"{doc_type_prefix}_{employee_upload_suffix}")

    @staticmethod
    def download_pdf_file(payload: dict) -> bool:
        """Download PDF from given URL to local directory.

        :param url: The url of the PDF file to be downloaded
        :return: True if PDF file was successfully downloaded, otherwise False.
        """

        # Request URL and get response object
        response = requests.get(payload["data"]["documents"][0]["url"],
                                stream=True)

        # isolate PDF filename from URL
        pdf_file_name = S3HANDLER.generate_filename(payload)

        if response.status_code == 200:
            # Save in current working directory
            with open(pdf_file_name, 'wb+') as pdf_object:
                pdf_object.write(response.content)
                S3HANDLER.upload_file_to_s3(pdf_file_name)
                print(f'{pdf_file_name} was successfully saved!')
                return True
        else:
            print(f'Uh oh! Could not download {pdf_file_name},')
            print(f'HTTP response status code: {response.status_code}')
            return False<|MERGE_RESOLUTION|>--- conflicted
+++ resolved
@@ -180,11 +180,8 @@
     def generate_filename(payload: dict) -> str:
         employee_upload_suffix = f"{payload['data']['metadata']['last_name'].lower()}_{payload['data']['metadata']['first_name'].lower()}.pdf"
         document_id = payload['data']['template']['id']
-<<<<<<< HEAD
         doc_type_prefix = S3HANDLER.get_doc_type(document_id)
-=======
-        doc_type_prefix = get_doc_type(document_id)
->>>>>>> fd161f6e
+
         path = os.path.join("restricted", "attestations", doc_type_prefix)
         os.makedirs(path, exist_ok=True)
         return os.path.join(path, f"{doc_type_prefix}_{employee_upload_suffix}")

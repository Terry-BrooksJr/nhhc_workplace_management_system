--- conflicted
+++ resolved
@@ -1,9 +1,5 @@
 from .celery import backend_workers as async_worker
 
-<<<<<<< HEAD
-__all__ = ("async_worker",)
-e
-=======
 
 __all__ = ("async_worker",)
->>>>>>> d6581756
+e